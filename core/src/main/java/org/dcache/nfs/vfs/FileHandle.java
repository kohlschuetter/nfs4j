--- conflicted
+++ resolved
@@ -22,7 +22,6 @@
 @Deprecated(forRemoval = true)
 public class FileHandle extends Inode {
     private final static byte[] EMPTY_FH = new byte[0];
-<<<<<<< HEAD
 
     public FileHandle(byte[] bytes) {
         super(bytes);
@@ -33,97 +32,6 @@
     }
 
     @Deprecated(forRemoval = true)
-=======
-
-    private final int version;
-    private final int magic;
-    private final int generation;
-    private final int exportIdx;
-    private final int type;
-    private final byte[] fs_opaque;
-
-    public FileHandle(int generation, int exportIdx, int type, byte[] fs_opaque) {
-        this.version = VERSION;
-        this.magic = MAGIC;
-        this.generation = generation;
-        this.exportIdx = exportIdx;
-        this.type = type;
-        this.fs_opaque = fs_opaque;
-    }
-
-    public FileHandle(byte[] bytes) {
-        if (bytes.length < MIN_LEN) {
-            throw new IllegalArgumentException("too short");
-        }
-
-        ByteBuffer b = ByteBuffer.wrap(bytes);
-        b.order(ByteOrder.BIG_ENDIAN);
-
-        int magic_version = b.getInt();
-        int geussVersion = (magic_version & 0xFF000000) >>> 24;
-        if (geussVersion != VERSION) {
-            throw new IllegalArgumentException("Unsupported version: " + geussVersion);
-        }
-
-        version = geussVersion;
-        magic = magic_version & 0x00FFFFFF;
-        if (magic != MAGIC) {
-            throw new IllegalArgumentException("Bad magic number");
-        }
-
-        generation = b.getInt();
-        exportIdx = b.getInt();
-        type = (int) b.get();
-        int olen = (int) b.get();
-        fs_opaque = new byte[olen];
-        b.get(fs_opaque);
-    }
-
-    public int getVersion() {
-        return version;
-    }
-
-    public int getMagic() {
-        return magic;
-    }
-
-    public int getGeneration() {
-        return generation;
-    }
-
-    public int getExportIdx() {
-        return exportIdx;
-    }
-
-    public int getType() {
-        return type;
-    }
-
-    public byte[] getFsOpaque() {
-        return fs_opaque;
-    }
-
-    public byte[] bytes() {
-        int len = fs_opaque.length + MIN_LEN;
-        byte[] bytes = new byte[len];
-        ByteBuffer b = ByteBuffer.wrap(bytes);
-        b.order(ByteOrder.BIG_ENDIAN);
-
-        b.putInt(version << 24 | magic);
-        b.putInt(generation);
-        b.putInt(exportIdx);
-        b.put((byte) type);
-        b.put((byte) fs_opaque.length);
-        b.put(fs_opaque);
-        return bytes;
-    }
-
-    @Override
-    public String toString() {
-        return BaseEncoding.base16().lowerCase().encode(this.bytes());
-    }
-
->>>>>>> 8734b9ab
     public static class FileHandleBuilder {
         private int generation = 0;
         private int export_idx = 0;
