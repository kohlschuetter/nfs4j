/*
 * Copyright (c) 2009 - 2012 Deutsches Elektronen-Synchroton,
 * Member of the Helmholtz Association, (DESY), HAMBURG, GERMANY
 *
 * This library is free software; you can redistribute it and/or modify
 * it under the terms of the GNU Library General Public License as
 * published by the Free Software Foundation; either version 2 of the
 * License, or (at your option) any later version.
 *
 * This library is distributed in the hope that it will be useful,
 * but WITHOUT ANY WARRANTY; without even the implied warranty of
 * MERCHANTABILITY or FITNESS FOR A PARTICULAR PURPOSE.  See the
 * GNU Library General Public License for more details.
 *
 * You should have received a copy of the GNU Library General Public
 * License along with this program (see the file COPYING.LIB for more
 * details); if not, write to the Free Software Foundation, Inc.,
 * 675 Mass Ave, Cambridge, MA 02139, USA.
 */
package org.dcache.chimera.nfs.v4;

import java.io.IOException;
import org.dcache.chimera.nfs.nfsstat;
import org.dcache.chimera.nfs.v4.xdr.stateid4;
import org.dcache.chimera.nfs.v4.xdr.nfs_argop4;
import org.dcache.chimera.nfs.v4.xdr.nfs_opnum4;
import org.dcache.chimera.nfs.v4.xdr.OPEN_CONFIRM4resok;
import org.dcache.chimera.nfs.v4.xdr.OPEN_CONFIRM4res;
import org.dcache.chimera.nfs.ChimeraNFSException;
import org.dcache.chimera.nfs.v4.xdr.nfs_resop4;
import org.dcache.chimera.nfs.vfs.Inode;
import org.dcache.chimera.nfs.vfs.Stat;
import org.slf4j.Logger;
import org.slf4j.LoggerFactory;

public class OperationOPEN_CONFIRM extends AbstractNFSv4Operation {

    private static final Logger _log = LoggerFactory.getLogger(OperationOPEN_CONFIRM.class);

    OperationOPEN_CONFIRM(nfs_argop4 args) {
        super(args, nfs_opnum4.OP_OPEN_CONFIRM);
    }

    @Override
<<<<<<< HEAD
    public void process(CompoundContext context, nfs_resop4 result) throws IOException {
=======
    public void process(CompoundContext context, nfs_resop4 result) throws ChimeraNFSException, IOException {
>>>>>>> 36cc50f5

        final OPEN_CONFIRM4res res = result.opopen_confirm;

        Inode inode = context.currentInode();
        Stat stat = context.getFs().getattr(context.currentInode());

        if (stat.type() == Stat.Type.DIRECTORY) {
            throw new ChimeraNFSException(nfsstat.NFSERR_ISDIR, "path is a directory");
        }

        if (stat.type() == Stat.Type.SYMLINK) {
            throw new ChimeraNFSException(nfsstat.NFSERR_INVAL, "path is a symlink");
        }

        stateid4 stateid = _args.opopen_confirm.open_stateid;
        _log.debug("confirmed stateID: {}", stateid);

        NFS4Client client = context.getStateHandler().getClientIdByStateId(stateid);
        if (client == null) {
            throw new ChimeraNFSException(nfsstat.NFSERR_BAD_STATEID, "bad client id.");
        }

        NFS4State state = client.state(stateid);
        if (state.stateid().seqid.value != _args.opopen_confirm.seqid.value.value) {
            throw new ChimeraNFSException(nfsstat.NFSERR_BAD_SEQID, "bad seqid.");
        }

        state.bumpSeqid();
        state.confirm();

        res.resok4 = new OPEN_CONFIRM4resok();
        res.resok4.open_stateid = state.stateid();

        res.status = nfsstat.NFS_OK;
    }
}<|MERGE_RESOLUTION|>--- conflicted
+++ resolved
@@ -42,11 +42,7 @@
     }
 
     @Override
-<<<<<<< HEAD
     public void process(CompoundContext context, nfs_resop4 result) throws IOException {
-=======
-    public void process(CompoundContext context, nfs_resop4 result) throws ChimeraNFSException, IOException {
->>>>>>> 36cc50f5
 
         final OPEN_CONFIRM4res res = result.opopen_confirm;
 
