/*
 * Copyright (c) 2009 - 2012 Deutsches Elektronen-Synchroton,
 * Member of the Helmholtz Association, (DESY), HAMBURG, GERMANY
 *
 * This library is free software; you can redistribute it and/or modify
 * it under the terms of the GNU Library General Public License as
 * published by the Free Software Foundation; either version 2 of the
 * License, or (at your option) any later version.
 *
 * This library is distributed in the hope that it will be useful,
 * but WITHOUT ANY WARRANTY; without even the implied warranty of
 * MERCHANTABILITY or FITNESS FOR A PARTICULAR PURPOSE.  See the
 * GNU Library General Public License for more details.
 *
 * You should have received a copy of the GNU Library General Public
 * License along with this program (see the file COPYING.LIB for more
 * details); if not, write to the Free Software Foundation, Inc.,
 * 675 Mass Ave, Cambridge, MA 02139, USA.
 */
package org.dcache.chimera.nfs.v4;

import java.io.IOException;
import org.dcache.chimera.nfs.nfsstat;
import org.dcache.chimera.nfs.v4.xdr.rpcsec_gss_info;
import org.dcache.chimera.nfs.v4.xdr.nfs_argop4;
import org.dcache.chimera.nfs.v4.xdr.secinfo4;
import org.dcache.chimera.nfs.v4.xdr.nfs_opnum4;
import org.dcache.chimera.nfs.v4.xdr.SECINFO4resok;
import org.dcache.chimera.nfs.v4.xdr.SECINFO4res;
import org.dcache.chimera.nfs.ChimeraNFSException;
import org.dcache.chimera.nfs.v4.xdr.nfs_resop4;
import org.dcache.chimera.nfs.vfs.Inode;
import org.dcache.chimera.nfs.vfs.Stat;
import org.dcache.xdr.RpcAuthType;
import org.slf4j.Logger;
import org.slf4j.LoggerFactory;

public class OperationSECINFO extends AbstractNFSv4Operation {

    private static final Logger _log = LoggerFactory.getLogger(OperationSECINFO.class);

    OperationSECINFO(nfs_argop4 args) {
        super(args, nfs_opnum4.OP_SECINFO);
    }

    @Override
<<<<<<< HEAD
    public void process(CompoundContext context, nfs_resop4 result) throws IOException {
=======
    public void process(CompoundContext context, nfs_resop4 result) throws ChimeraNFSException, IOException {
>>>>>>> 36cc50f5

        final SECINFO4res res = result.opsecinfo;
        Stat stat = context.getFs().getattr(context.currentInode());

        if (stat.type() != Stat.Type.DIRECTORY) {
            throw new ChimeraNFSException(nfsstat.NFSERR_NOTDIR, "not a directory");
        }

        res.resok4 = new SECINFO4resok();
        res.resok4.value = new secinfo4[1];

        res.resok4.value[0] = new secinfo4();
        res.resok4.value[0].flavor = RpcAuthType.UNIX;
        res.resok4.value[0].flavor_info = new rpcsec_gss_info();
        context.clearCurrentInode();
        res.status = nfsstat.NFS_OK;
    }
}<|MERGE_RESOLUTION|>--- conflicted
+++ resolved
@@ -29,7 +29,6 @@
 import org.dcache.chimera.nfs.v4.xdr.SECINFO4res;
 import org.dcache.chimera.nfs.ChimeraNFSException;
 import org.dcache.chimera.nfs.v4.xdr.nfs_resop4;
-import org.dcache.chimera.nfs.vfs.Inode;
 import org.dcache.chimera.nfs.vfs.Stat;
 import org.dcache.xdr.RpcAuthType;
 import org.slf4j.Logger;
@@ -44,11 +43,7 @@
     }
 
     @Override
-<<<<<<< HEAD
     public void process(CompoundContext context, nfs_resop4 result) throws IOException {
-=======
-    public void process(CompoundContext context, nfs_resop4 result) throws ChimeraNFSException, IOException {
->>>>>>> 36cc50f5
 
         final SECINFO4res res = result.opsecinfo;
         Stat stat = context.getFs().getattr(context.currentInode());
