--- conflicted
+++ resolved
@@ -29,25 +29,9 @@
         fh = new FileHandle(bytes);
     }
 
-<<<<<<< HEAD
-    public byte[] toFileHandle() throws IOException;
-
-    public boolean exists() throws IOException;
-
-    Stat stat() throws IOException;
-
-    Stat statCache() throws IOException;
-
-    long id();
-
-    void setSize(long size) throws IOException;
-
-    void setUID(int id) throws IOException;
-=======
     public Inode(FileHandle h) {
         fh = h;
     }
->>>>>>> 36cc50f5
 
     static Inode forFile(byte[] bytes) {
         return new Inode(new FileHandle.FileHandleBuilder().build(bytes));
@@ -86,12 +70,8 @@
         return fh.getExportIdx();
     }
 
-<<<<<<< HEAD
-    Type type() throws IOException;
-=======
     @Override
     public String toString() {
         return fh.toString();
     }
->>>>>>> 36cc50f5
 }